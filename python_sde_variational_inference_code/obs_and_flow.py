import torch
from torch.autograd import Function
from torch import nn
import torch.distributions as d
import torch.nn.functional as F
import torch.optim as optim
import numpy as np
import pandas as pd

'''
This module contains the constituent classes for the generative flow used to represent the neural differential equations corresponding to the soil biogeochemical model SDE systems, along with the observation model class and miscellanious data processing functions.
'''

###########################################
##SYNTHETIC OBSERVATION READ-IN FUNCTIONS##
###########################################

def csv_to_obs_df(df_csv_string, dim, T, obs_error_scale):
    '''
    Takes CSV of labeled biogeochemical data observations and returns three items: 
    1) Numpy array of observation measurement times.
    2) Observations tensor including observations up to desired experiment hour threshold. 
    3) Observation error standard deviation at desired proportion of mean observation values. 
    '''
    obs_df_full = pd.read_csv(df_csv_string)
    obs_df = obs_df_full[obs_df_full['hour'] <= T]    
    obs_times = np.array(obs_df['hour'])    
    obs_means = torch.Tensor(np.array(obs_df.drop(columns = 'hour')))    
    obs_means_T = obs_means.T
    obs_error_sd = torch.mean(obs_means_T, 1) * obs_error_scale
    obs_error_sd_re = obs_error_sd.reshape([1, dim]) #Need to reshape observation error tensor for input into ObsModel class.
    return obs_times, obs_means_T, obs_error_sd_re

##################################################
##NORMALIZING FLOW RELATED CLASSES AND FUNCTIONS##
##################################################

class LowerBound(Function):
    
    @staticmethod
    def forward(ctx, inputs, bound):
        b = torch.ones(inputs.size()) * bound
        b = b.to(inputs.device)
        b = b.type(inputs.dtype)
        ctx.save_for_backward(inputs, b)
        return torch.max(inputs, b)
    @staticmethod
    def backward(ctx, grad_output):
        inputs, b = ctx.saved_tensors

        pass_through_1 = inputs >= b
        pass_through_2 = grad_output < 0

        pass_through = pass_through_1 | pass_through_2
        return pass_through.type(grad_output.dtype) * grad_output, None

class MaskedConv1d(nn.Conv1d):
    
    def __init__(self, mask_type, *args, **kwargs):
        super(MaskedConv1d, self).__init__(*args, **kwargs)
        assert mask_type in {'A', 'B'}
        self.register_buffer('mask', self.weight.data.clone())
        _, _, kW = self.weight.size()
        self.mask.fill_(1)
        self.mask[:, :, kW // 2 + 1 * (mask_type == 'B'):] = 0

    def forward(self, x):
        self.weight.data *= self.mask
        return super(MaskedConv1d, self).forward(x)

class ResNetBlock(nn.Module):
    
    def __init__(self, inp_cha, out_cha, stride = 1, first = True, batch_norm = True):
        super().__init__()
        self.conv1 = MaskedConv1d('A' if first else 'B', inp_cha,  out_cha, 3, stride, 1, bias = False)
        self.conv2 = MaskedConv1d('B', out_cha,  out_cha, 3, 1, 1, bias = False)

        self.act1 = nn.PReLU(out_cha, init = 0.2)
        self.act2 = nn.PReLU(out_cha, init = 0.2)

        if batch_norm:
            self.bn1 = nn.BatchNorm1d(out_cha)
            self.bn2 = nn.BatchNorm1d(out_cha)
        else:
            self.bn1 = nn.Identity()
            self.bn2 = nn.Identity()

        # If dimensions change, transform shortcut with a conv layer
        if inp_cha != out_cha or stride > 1:
            self.conv_skip = MaskedConv1d('A' if first else 'B', inp_cha,  out_cha, 3, stride, 1, bias = False)
        else:
            self.conv_skip = nn.Identity()

    def forward(self, x):
        residual = x
        x = self.act1(self.bn1(self.conv1(x)))
        x = self.act2(self.bn2(self.conv2(x) + self.conv_skip(residual)))
        return x

class ResNetBlockUnMasked(nn.Module):
    
    def __init__(self, inp_cha, out_cha, stride = 1, batch_norm = False):
        super().__init__()
        self.conv1 = nn.Conv1d(inp_cha,  out_cha, 3, stride, 1)
        self.conv2 = nn.Conv1d(out_cha,  out_cha, 3, 1, 1)
        #in_channels, out_channels, kernel_size, stride=1, padding=0

        self.act1 = nn.PReLU(out_cha, init = 0.2)
        self.act2 = nn.PReLU(out_cha, init = 0.2)

        if batch_norm:
            self.bn1 = nn.BatchNorm1d(out_cha)
            self.bn2 = nn.BatchNorm1d(out_cha)
        else:
            self.bn1 = nn.Identity()
            self.bn2 = nn.Identity()

        # If dimensions change, transform shortcut with a conv layer
        if inp_cha != out_cha or stride > 1:
            self.conv_skip = nn.Conv1d(inp_cha,  out_cha, 3, stride, 1, bias=False)
        else:
            self.conv_skip = nn.Identity()

    def forward(self, x):
        residual = x
        x = self.act1(self.bn1(self.conv1(x)))
        x = self.act2(self.bn2(self.conv2(x) + self.conv_skip(residual)))
        return x

class CouplingLayer(nn.Module):
    
    def __init__(self, cond_inputs, stride, h_cha = 96):
        # cond_inputs = cond_inputs + obs_dim = 1 + obs_dim = 4 by default (w/o CO2)
        super().__init__()
        self.feature_net = nn.Sequential(ResNetBlockUnMasked(cond_inputs, h_cha),
        #self.feature_net = nn.Sequential(ResNetBlockUnMasked(cond_inputs, h_cha),
                                         ResNetBlockUnMasked(h_cha, cond_inputs))
        self.first_block = ResNetBlock(1, h_cha, first = True)
        self.second_block = nn.Sequential(ResNetBlock(h_cha + cond_inputs, h_cha, first = False),
                                          MaskedConv1d('B', h_cha,  2, 3, stride, 1, bias = False))
        
        self.unpack = True if cond_inputs > 1 else False

    def forward(self, x, cond_inputs): # x.shape == (batch_size, 1, n * state_dim)
        if self.unpack:
            cond_inputs = torch.cat([*cond_inputs], 1) # (batch_size, obs_dim + 1, n * state_dim)
        #print(cond_inputs[0, :, 0], cond_inputs[0, :, 60], cond_inputs[0, :, 65])
        cond_inputs = self.feature_net(cond_inputs) # (batch_size, obs_dim + 1, n * state_dim)
        first_block = self.first_block(x) # (batch_size, h_cha, n * state_dim)
        #print(first_block.shape, cond_inputs.shape)
        feature_vec = torch.cat([first_block, cond_inputs], 1) # (batch_size, h_cha + obs_dim + 1, n * state_dim)
        output = self.second_block(feature_vec) # (batch_size, 2, n * state_dim)
        mu, sigma = torch.chunk(output, 2, 1) # (batch_size, 1, n * state_dim)
        #print('mu and sigma shapes:', mu.shape, sigma.shape)
        sigma = LowerBound.apply(sigma, 1e-6)
        x = mu + sigma * x # (batch_size, 1, n * state_dim)
        return x, -torch.log(sigma) # each of shape (batch_size, 1, n * state_dim)

class PermutationLayer(nn.Module):
    
    def __init__(self, STATE_DIM):
        super().__init__()
        self.state_dim = STATE_DIM
        self.index_1 = torch.randperm(STATE_DIM)

    def forward(self, x):
        B, S, L = x.shape
        x_reshape = x.reshape(B, S, -1, self.state_dim)
        x_perm = x_reshape[:, :, :, self.index_1]
        x = x_perm.reshape(B, S, L)
        return x

class SoftplusLayer(nn.Module):
    
    def __init__(self):
        super().__init__()
        self.softplus = nn.Softplus()
    
    def forward(self, x):
        # in.shape == out.shape == (batch_size, 1, n * state_dim)
        y = self.softplus(x)
        return y, -torch.log(-torch.expm1(-y))

class BatchNormLayer(nn.Module):
    
    def __init__(self, num_inputs, momentum = 0.0, eps = 1e-5):
        super(BatchNormLayer, self).__init__()

        self.log_gamma = nn.Parameter(torch.rand(num_inputs))
        self.beta = nn.Parameter(torch.rand(num_inputs))
        self.momentum = momentum
        self.eps = eps

        self.register_buffer('running_mean', torch.zeros(num_inputs))
        self.register_buffer('running_var', torch.ones(num_inputs))

    def forward(self, inputs):
        inputs = inputs.squeeze(1) # (batch_size, n * state_dim)
        if self.training:
            # Compute mean and var across batch
            self.batch_mean = inputs.mean(0)
            self.batch_var = (inputs - self.batch_mean).pow(2).mean(0) + self.eps

            self.running_mean.mul_(self.momentum)
            self.running_var.mul_(self.momentum)

            self.running_mean.add_(self.batch_mean.data * (1 - self.momentum))
            self.running_var.add_(self.batch_var.data * (1 - self.momentum))

            mean = self.batch_mean
            var = self.batch_var
        else:
            mean = self.running_mean
            var = self.running_var
        # mean.shape == var.shape == (n * state_dim, )

        x_hat = (inputs - mean) / var.sqrt() # (batch_size, n * state_dim)
        y = torch.exp(self.log_gamma) * x_hat + self.beta # (batch_size, n * state_dim)
        ildj = -self.log_gamma + 0.5 * torch.log(var) # (n * state_dim, )

        # y.shape == (batch_size, 1, n * state_dim), ildj.shape == (1, 1, n * state_dim)
        return y[:, None, :], ildj[None, None, :]
    
class SDEFlow(nn.Module):

    def __init__(self, DEVICE, OBS_MODEL, STATE_DIM, T, DT, N,
                 I_S_tensor=None, I_D_tensor=None, cond_inputs = 1, num_layers = 5):
        super().__init__()
        self.device = DEVICE
        self.obs_model = OBS_MODEL
        self.state_dim = STATE_DIM
        self.t = T
        self.dt = DT
        self.n = N
        if cond_inputs == 3:
            self.i_tensor = torch.stack((I_S_tensor.reshape(-1), I_D_tensor.reshape(-1)))[None, :, :].repeat_interleave(3, -1)

        self.base_dist = d.normal.Normal(loc = 0., scale = 1.)
        self.cond_inputs = cond_inputs        
        self.num_layers = num_layers

        self.coupling = nn.ModuleList([CouplingLayer(cond_inputs + self.obs_model.obs_dim, 1) for _ in range(num_layers)])
        self.permutation = [PermutationLayer(STATE_DIM) for _ in range(num_layers)]
        self.batch_norm = nn.ModuleList([BatchNormLayer(STATE_DIM * N) for _ in range(num_layers - 1)])
        self.SP = SoftplusLayer()
        
    def forward(self, BATCH_SIZE, *args, **kwargs):
        eps = self.base_dist.sample([BATCH_SIZE, 1, self.state_dim * self.n]).to(self.device)
        log_prob = self.base_dist.log_prob(eps).sum(-1) # (batch_size, 1)
        
        #obs_tile = self.obs_model.mu[None, :, 1:, None].repeat(self.batch_size, self.state_dim, 1, 50).reshape(self.batch_size, self.state_dim, -1)
        #times = torch.arange(self.dt, self.t + self.dt, self.dt, device = eps.device)[(None,) * 2].repeat(self.batch_size, self.state_dim, 1).transpose(-2, -1).reshape(self.batch_size, 1, -1)
        #obs_dim = self.state_dim + 1
        #obs_tile = self.obs_model.mu[None, :, 1:, None].repeat(self.batch_size, self.state_dim, 1, 50).reshape(self.batch_size, self.obs_model.obs_dim, -1)
        #obs_tile = self.obs_model.mu[None, :, 1:, None].repeat( \
        #    self.batch_size, 1, self.state_dim, steps_bw_obs).reshape(self.batch_size, self.obs_model.obs_dim, -1)

        # NOTE: This currently assumes a regular time gap between observations!
        steps_bw_obs = self.obs_model.idx[1] - self.obs_model.idx[0]
<<<<<<< HEAD
        reps = torch.ones(len(self.obs_model.idx), dtype=torch.long) * self.state_dim
        reps[1:] *= steps_bw_obs
        obs_tile = self.obs_model.mu[None, :, :].repeat_interleave(reps, -1).repeat( \
=======
        #print(steps_bw_obs)
        obs_tile = self.obs_model.mu[None, :, :].repeat_interleave(self.state_dim * steps_bw_obs, -1).repeat( \
>>>>>>> 8fb5d0ca
            BATCH_SIZE, 1, 1) # (batch_size, obs_dim, state_dim * num_steps)
        times = torch.arange(0, self.t + self.dt, self.dt, device = eps.device)[None, None, :].repeat( \
            BATCH_SIZE, self.state_dim, 1).transpose(-2, -1).reshape(BATCH_SIZE, 1, -1)
        
        if self.cond_inputs == 3:
            i_tensor = self.i_tensor.repeat(BATCH_SIZE, 1, 1)
            features = (obs_tile, times, i_tensor)
        else:
            features = (obs_tile, times)
        #print(obs_tile)

        ildjs = []
        
        for i in range(self.num_layers):
            eps, cl_ildj = self.coupling[i](self.permutation[i](eps), features) # (batch_size, 1, n * state_dim)
            if i < (self.num_layers - 1):
                eps, bn_ildj = self.batch_norm[i](eps) # (batch_size, 1, n * state_dim), (1, 1, n * state_dim)
                ildjs.append(bn_ildj)
            ildjs.append(cl_ildj)
                
        eps, sp_ildj = self.SP(eps) # (batch_size, 1, n * state_dim)
        ildjs.append(sp_ildj)
        
        eps = eps.reshape(BATCH_SIZE, -1, self.state_dim) + 1e-6 # (batch_size, n, state_dim)
        for ildj in ildjs:
            log_prob += ildj.sum(-1) # (batch_size, 1)
    
        #return eps.reshape(BATCH_SIZE, self.state_dim, -1).permute(0, 2, 1) + 1e-6, log_prob
        return eps, log_prob # (batch_size, n, state_dim), (batch_size, 1)

###################################################
##OBSERVATION MODEL RELATED CLASSES AND FUNCTIONS##
###################################################

class ObsModel(nn.Module):

    def __init__(self, DEVICE, TIMES, DT, MU, SCALE):
        super().__init__()
        self.device = DEVICE
        self.times = TIMES
        self.dt = DT
        self.idx = self.get_idx(TIMES, DT)        
        self.mu = torch.Tensor(MU).to(DEVICE) # (obs_dim, num_obs)
        self.scale = SCALE
        self.obs_dim = self.mu.shape[0]
        
    def forward(self, x, theta):
        obs_ll = d.normal.Normal(self.mu.permute(1, 0), self.scale).log_prob(x[:, self.idx, :])
        return torch.sum(obs_ll, [-1, -2]).mean()

    def get_idx(self, TIMES, DT):
        return list((TIMES / DT).astype(int))
    
    def plt_dat(self):
        return self.mu, self.times

class ObsModelCO2(ObsModel):

    '''
    ObsModelCO2 is a derived class of ObsModel and needs to inherit ObsModel's classes. CO2 mu should already be a part of ObsModel.mu following read-in from data.
    '''

    def __init__(self, DEVICE, TIMES, DT, MU, SCALE, GET_CO2, T_SPAN_TENSOR, TEMP_GEN, TEMP_REF):
        super().__init__(DEVICE, TIMES, DT, MU, SCALE)
        self.get_CO2 = GET_CO2
        self.t_span_tensor = T_SPAN_TENSOR
        self.temp_gen = TEMP_GEN
        self.temp_ref = TEMP_REF

    def forward(self, x, theta):
        CO2 = self.get_CO2(x, self.t_span_tensor, theta, self.temp_gen, self.temp_ref)
        x_with_CO2 = torch.cat((x[:, self.idx, :], CO2[:, self.idx, :]), dim = -1)
        #print(self.mu.permute(1, 0), x_with_CO2)
        obs_ll = d.normal.Normal(self.mu.permute(1, 0), self.scale).log_prob(x_with_CO2)
        return torch.sum(obs_ll, [-1, -2]).mean()<|MERGE_RESOLUTION|>--- conflicted
+++ resolved
@@ -257,14 +257,9 @@
 
         # NOTE: This currently assumes a regular time gap between observations!
         steps_bw_obs = self.obs_model.idx[1] - self.obs_model.idx[0]
-<<<<<<< HEAD
         reps = torch.ones(len(self.obs_model.idx), dtype=torch.long) * self.state_dim
         reps[1:] *= steps_bw_obs
         obs_tile = self.obs_model.mu[None, :, :].repeat_interleave(reps, -1).repeat( \
-=======
-        #print(steps_bw_obs)
-        obs_tile = self.obs_model.mu[None, :, :].repeat_interleave(self.state_dim * steps_bw_obs, -1).repeat( \
->>>>>>> 8fb5d0ca
             BATCH_SIZE, 1, 1) # (batch_size, obs_dim, state_dim * num_steps)
         times = torch.arange(0, self.t + self.dt, self.dt, device = eps.device)[None, None, :].repeat( \
             BATCH_SIZE, self.state_dim, 1).transpose(-2, -1).reshape(BATCH_SIZE, 1, -1)
