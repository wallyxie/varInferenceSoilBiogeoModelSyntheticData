--- conflicted
+++ resolved
@@ -68,12 +68,7 @@
         return torch.log(ildj)
 
 class MeanField(nn.Module):
-<<<<<<< HEAD
     def __init__(self, device, param_names, init_dict):
-=======
-
-    def __init__(self, device, init_params, sdev_scale_factor):
->>>>>>> 721d8311
         super().__init__()
 
         #Use param dict to intialise the means for the mean-field approximations.
