import math
from tqdm import tqdm
from datetime import datetime

#Torch-related imports
import torch
import torch.distributions as D
import torch.nn.functional as F
import torch.optim as optim
from torch.autograd import Function

import numpy as np
import pandas as pd
import matplotlib
import matplotlib.pyplot as plt

#Model-specific imports
from SBM_SDE_tensor import *
from obs_and_flow import *
from training import *
from plotting import *
from mean_field import *

#PyTorch settings
torch.manual_seed(0)
print('cuda device available?: ', torch.cuda.is_available())
active_device = torch.device('cuda' if torch.cuda.is_available() else 'cpu')
if torch.cuda.is_available():
    torch.set_default_tensor_type('torch.cuda.FloatTensor')

#Neural SDE parameters
dt_flow = 0.5 #Increased from 0.1 to reduce memory.
t = 250 #5000. Reduced to see impact on memory. #In hours.
n = int(t / dt_flow) + 1
t_span = np.linspace(0, t, n)
t_span_tensor = torch.reshape(torch.Tensor(t_span), [1, n, 1]).to(active_device) #T_span needs to be converted to tensor object. Additionally, facilitates conversion of I_S and I_D to tensor objects.
state_dim_SCON = 3 #Not including CO2 in STATE_DIM, because CO2 is an observation.
state_dim_SAWB = 4 #Not including CO2 in STATE_DIM, because CO2 is an observation.

#SBM temperature forcing parameters
temp_ref = 283
temp_rise = 5 #High estimate of 5 celsius temperature rise by 2100.

#Training parameters
<<<<<<< HEAD
niter = 2#1050
piter = 1#1000
=======
niter = 2
piter = 1
>>>>>>> d98bc0e8
pretrain_lr = 1e-4 #Norm regularization learning rate
train_lr = 2e-5 #ELBO learning rate
batch_size = 5 #3 - number needed to fit UCI HPC3 RAM requirements with 16 GB RAM at t = 5000.
eval_batch_size = 5
obs_error_scale = 0.1 #Observation (y) standard deviation.
prior_scale_factor = 0.1 #Proportion of prior standard deviation to prior means.
num_layers = 5 #5 - number needed to fit UCI HPC3 RAM requirements with 16 GB RAM at t = 5000.

#SBM prior means
#System parameters from deterministic CON model
u_M = 0.0009
a_SD = 0.5
a_DS = 0.5
a_M = 0.5
a_MSC = 0.5
k_S_ref = 0.0001
k_D_ref = 0.001
k_M_ref = 0.00022
Ea_S = 55
Ea_D = 48
Ea_M = 48

#SCON diffusion matrix parameters
c_SOC = 0.05
c_DOC = 0.001
c_MBC = 0.0005

SCON_C_params_dict = {'u_M': u_M, 'a_SD': a_SD, 'a_DS': a_DS, 'a_M': a_M, 'a_MSC': a_MSC, 'k_S_ref': k_S_ref, 'k_D_ref': k_D_ref, 'k_M_ref': k_M_ref, 'Ea_S': Ea_S, 'Ea_D': Ea_D, 'Ea_M': Ea_M, 'c_SOC': c_SOC, 'c_DOC': c_DOC, 'c_MBC': c_MBC}

#Initial condition prior means
x0_SCON = [65, 0.4, 2.5]
x0_SCON_tensor = torch.tensor(x0_SCON).to(active_device)
x0_prior_SCON = D.multivariate_normal.MultivariateNormal(x0_SCON_tensor,
                                                         scale_tril = torch.eye(state_dim_SCON).to(active_device) * obs_error_scale * x0_SCON_tensor)

#Generate exogenous input vectors.
#Obtain temperature forcing function.
temp_tensor = temp_gen(t_span_tensor, temp_ref, temp_rise).to(active_device)

#Obtain SOC and DOC pool litter input vectors for use in flow SDE functions.
i_s_tensor = i_s(t_span_tensor).to(active_device) #Exogenous SOC input function
i_d_tensor = i_d(t_span_tensor).to(active_device) #Exogenous DOC input function

#Generate observation model.
obs_times, obs_means_noCO2, obs_error = csv_to_obs_df('y_from_x_t_5000_dt_0-01.csv', state_dim_SCON, t, obs_error_scale)
obs_model_noCO2 = ObsModel(active_device, TIMES = obs_times, DT = dt_flow, MU = obs_means_noCO2, SCALE = obs_error).to(active_device) 

#Call training loop function for SCON-C.
net, ELBO_hist = train(active_device, pretrain_lr, train_lr, niter, piter, batch_size, num_layers,
          state_dim_SCON, 'y_from_x_t_5000_dt_0-01.csv', obs_error_scale, prior_scale_factor, t, dt_flow, n, 
          t_span_tensor, i_s_tensor, i_d_tensor, temp_tensor, temp_ref,
          drift_diffusion_SCON_C, x0_prior_SCON, SCON_C_params_dict,
          LEARN_THETA = False, LR_DECAY = 0.05, DECAY_STEP_SIZE = 2000, PRINT_EVERY = 5)

#Save net and ELBO files.
now = datetime.now()
now_string = now.strftime("%Y_%m_%d_%H_%M_%S")
net_save_string = f'net_iter_{niter}_t_{t}_dt_{dt_flow}_batch_{batch_size}_samples_{eval_batch_size}_layers_{num_layers}_{now_string}.pt'
ELBO_save_string = f'ELBO_iter_{niter}_t_{t}_dt_{dt_flow}_batch_{batch_size}_samples_{eval_batch_size}_layers_{num_layers}_{now_string}.pt'
torch.save(net, net_save_string)
torch.save(ELBO_hist, ELBO_save_string)

#Release some CUDA memory and load .pt files.
torch.cuda.empty_cache()
net = torch.load(net_save_string)
net.to(active_device)
ELBO_hist = torch.load(ELBO_save_string)

#Plot training posterior results and ELBO history.
net.eval()
x, _ = net(eval_batch_size)
plot_elbo(ELBO_hist, niter, t, dt_flow, batch_size, eval_batch_size, num_layers, now_string, xmin = int((niter - piter) * 0.2)) #xmin < (niter - piter).
plot_states_post(x, obs_model_noCO2, niter, t, dt_flow, batch_size, eval_batch_size, num_layers, now_string, ymin_list = [0, 0, 0], ymax_list = [80, 2.8, 5.0])<|MERGE_RESOLUTION|>--- conflicted
+++ resolved
@@ -42,13 +42,8 @@
 temp_rise = 5 #High estimate of 5 celsius temperature rise by 2100.
 
 #Training parameters
-<<<<<<< HEAD
-niter = 2#1050
-piter = 1#1000
-=======
 niter = 2
 piter = 1
->>>>>>> d98bc0e8
 pretrain_lr = 1e-4 #Norm regularization learning rate
 train_lr = 2e-5 #ELBO learning rate
 batch_size = 5 #3 - number needed to fit UCI HPC3 RAM requirements with 16 GB RAM at t = 5000.
