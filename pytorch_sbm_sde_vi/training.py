import math

from tqdm import tqdm

from obs_and_flow import *
from mean_field import *

import torch
from torch.autograd import Function
from torch import nn
import torch.distributions as D
import torch.nn.functional as F
import torch.optim as optim
from TruncatedNormal import *

'''
This module containins the `calc_log_lik` and `training` functions for pre-training and ELBO training of the soil biogeochemical model SDE systems.
'''

###############################
##TRAINING AND ELBO FUNCTIONS##
###############################

def calc_log_lik(C_PATH, T_SPAN_TENSOR, DT, I_S_TENSOR, I_D_TENSOR, TEMP_TENSOR, TEMP_REF, DRIFT_DIFFUSION, INIT_PRIOR, PARAMS_DICT):
    drift, diffusion_sqrt = DRIFT_DIFFUSION(C_PATH[:, :-1, :], T_SPAN_TENSOR[:, :-1, :], I_S_TENSOR[:, :-1, :], I_D_TENSOR[:, :-1, :], TEMP_TENSOR[:, :-1, :], TEMP_REF, PARAMS_DICT)
    #print('\ndrift = ', drift)
    #print('\ndiffusion = ', diffusion_sqrt)      
    euler_maruyama_state_sample_object = D.multivariate_normal.MultivariateNormal(loc = C_PATH[:, :-1, :] + drift * DT, scale_tril = diffusion_sqrt * math.sqrt(DT))
    
    # Compute log p(x|theta) = log p(x|x0, theta) + log p(x0|theta)
    ll = euler_maruyama_state_sample_object.log_prob(C_PATH[:, 1:, :]).sum(-1) # log p(x|x0, theta)
    ll += INIT_PRIOR.log_prob(C_PATH[:, 0, :]) # log p(x0|theta)
    
    return ll, drift, diffusion_sqrt

def train(DEVICE, PRETRAIN_LR, ELBO_LR, NITER, PRETRAIN_ITER, BATCH_SIZE, NUM_LAYERS,
          STATE_DIM, OBS_CSV_STR, OBS_ERROR_SCALE, PRIOR_SCALE_FACTOR, T, DT, N, T_SPAN_TENSOR, I_S_TENSOR, I_D_TENSOR, TEMP_TENSOR, TEMP_REF,
<<<<<<< HEAD
          DRIFT_DIFFUSION, INIT_PRIOR, PRIOR_DICT,
          LEARN_THETA = False, LR_DECAY = 0.9, DECAY_STEP_SIZE = 1000, PRINT_EVERY = 10):
    if PRETRAIN_ITER >= NITER:
        raise ValueError('PRETRAIN_ITER must be < NITER.')

=======
          DRIFT_DIFFUSION, INIT_PRIOR, PARAM_PRIORS_DETAILS_DICT,
          LEARN_THETA = False, LR_DECAY = 0.95, DECAY_STEP_SIZE = 5000, PRINT_EVERY = 10):

    if PRETRAIN_ITER >= NITER:
        raise ValueError('PRETRAIN_ITER must be < NITER.')

    #Convert prior details dictionary values to tensors.
    prior_means_list, prior_sds_list, prior_lowers_list, prior_uppers_list = list(zip(*PARAM_PRIORS_DETAILS_DICT.values())) #Unzip prior distribution details from dictionary values into individual lists.
    prior_means_tensor, prior_sds_tensor, prior_lowers_tensor, prior_uppers_tensor = torch.tensor([prior_means_list, prior_sds_list, prior_lowers_list, prior_uppers_list]).to(DEVICE) #Ensure conversion of lists into tensors.

>>>>>>> 721d8311
    #Read in data to obtain y and establish observation model.
    obs_times, obs_means_noCO2, obs_error = csv_to_obs_df(OBS_CSV_STR, STATE_DIM, T, OBS_ERROR_SCALE) #csv_to_obs_df function in obs_and_flow module
    obs_model = ObsModel(DEVICE, TIMES = obs_times, DT = DT, MU = obs_means_noCO2, SCALE = obs_error).to(DEVICE) 

    #Establish neural network.
    #net = SDEFlow(DEVICE, obs_model, STATE_DIM, T, DT, N, I_S_TENSOR = I_S_TENSOR, I_D_TENSOR = I_D_TENSOR, num_layers = NUM_LAYERS).to(DEVICE)
    net = SDEFlow(DEVICE, obs_model, STATE_DIM, T, DT, N, num_layers = NUM_LAYERS).to(DEVICE)
    
    if LEARN_THETA:
<<<<<<< HEAD
        #Convert prior means dictionary values to tensor.
        #prior_means_tensor = torch.tensor([v for v, _, _ in PRIOR_DICT.values()]).to(DEVICE)

        # Ensure consistent order b/w prior p and variational posterior q
        param_names = list(PRIOR_DICT.keys())

        # Define prior
        #priors = D.normal.Normal(prior_means_tensor, prior_means_tensor * PRIOR_SCALE_FACTOR)
        priors = BoundedNormal(DEVICE, param_names, PRIOR_DICT)

        # Initialize posterior q(theta) using its prior p(theta)
        q_theta = MeanField(DEVICE, param_names, PRIOR_DICT)
    else:
        #Establish initial dictionary of theta means in tensor form.
        theta_dict = {k: torch.tensor(v).to(DEVICE).expand(BATCH_SIZE) for k, (v, _, _) in PRIOR_DICT.items()}
=======
        priors = TruncatedNormal(loc = prior_means_tensor, scale = prior_sds_tensor, a = prior_lowers_tensor, b = prior_uppers_tensor)
        # Initialize posterior q(theta) using its prior p(theta)
        q_theta = MeanFieldTruncNorm(DEVICE, PARAM_PRIORS_DETAILS_DICT) 
    else:
        #Establish initial dictionary of theta means in tensor form.
        theta_dict = {k: torch.tensor(v).to(DEVICE).expand(BATCH_SIZE) for k, (v, _, _, _) in PARAM_PRIORS_DETAILS_DICT.items()}
>>>>>>> 721d8311
        q_theta = None

    #Record loss throughout training
    best_loss_norm = 1e20
    best_loss_ELBO = 1e20
    norm_losses = []
    ELBO_losses = []

    #Initiate optimizers.
    pretrain_optimizer = optim.Adam(net.parameters(), lr = PRETRAIN_LR)
    if LEARN_THETA:
        ELBO_params = list(net.parameters()) + list(q_theta.parameters())
        ELBO_optimizer = optim.Adam(ELBO_params, lr = ELBO_LR)
    else:
        ELBO_optimizer = optim.Adam(net.parameters(), lr = ELBO_LR)

<<<<<<< HEAD
    #C0 = ANALYTICAL_STEADY_STATE_INIT(I_S_TENSOR[0, 0, 0].item(), I_D_TENSOR[0, 0, 0].item(), PRIOR_DICT) #Calculate deterministic initial conditions.
=======
    #C0 = ANALYTICAL_STEADY_STATE_INIT(I_S_TENSOR[0, 0, 0].item(), I_D_TENSOR[0, 0, 0].item(), PARAM_PRIORS_DETAILS_DICT) #Calculate deterministic initial conditions.
>>>>>>> 721d8311
    #C0 = C0[(None,) * 2].repeat(BATCH_SIZE, 1, 1).to(DEVICE) #Assign initial conditions to C_PATH.
    
    #Training loop
    with tqdm(total = NITER, desc = f'Train Diffusion', position = -1) as tq:
        for it in range(NITER):
            net.train()
            C_PATH, log_prob = net(BATCH_SIZE) #Obtain paths with solutions to times including t0.
            #C_PATH = torch.cat([C0, C_PATH], 1) #Append deterministic CON initial conditions conditional on parameter values to C path.
            
            if torch.isnan(C_PATH).any():
                raise ValueError(f'nan in x at niter: {it}. Try reducing learning rate to start.')
            
            if it <= PRETRAIN_ITER:
                pretrain_optimizer.zero_grad()

                l1_norm_element = C_PATH - torch.mean(obs_model.mu, -1)[None, None, :] #Compute difference between x and observed state means.
                l1_norm = torch.sum(torch.abs(l1_norm_element), (-1, -2)).mean() #Take L1 mean across all samples.
                best_loss_norm = l1_norm if l1_norm < best_loss_norm else best_loss_norm
                norm_losses.append(l1_norm.item())
                #l2_norm_element = C_PATH - torch.mean(obs_model.mu, -1)[None, None, :] #Compute difference between x and observed state means.
                #l2_norm = torch.sqrt(torch.sum(torch.square(l2_norm_element), (-1, -2)).mean() #Take L2 mean across all samples.
                #best_loss_norm = l2_norm if l2_norm < best_loss_norm else best_loss_norm
                #norm_losses.append(l2_norm.item())
                
                if (it + 1) % PRINT_EVERY == 0:
                    print(f'Moving average norm loss at {it + 1} iterations is: {sum(norm_losses[-10:]) / len(norm_losses[-10:])}. Best norm loss value is: {best_loss_norm}.')
                    print('\nC_PATH mean =', C_PATH.mean(-2))
                    print('\nC_PATH =', C_PATH)

                l1_norm.backward()
                #l2_norm.backward()
                torch.nn.utils.clip_grad_norm_(net.parameters(), 3.0)                                
                pretrain_optimizer.step()

            else:
                ELBO_optimizer.zero_grad()                
                
                #Commented out because log p(y_0 | x_0, theta) already accounted for in output of obs_model (we are now learning x_0).
                #Create x_0 prior
                #x_0 = C_PATH[:, 0, :]
                #x_0_prior = D.normal.Normal(loc = x_0, scale = x_0 * OBS_ERROR_SCALE)
                #log p(y_0 | x_0, theta)
                #log_p_y_0 = x_0_prior.log_prob(obs_model.mu[:, 0]).sum(-1)

                list_theta = []
                list_parent_loc_scale = []
                theta_dict = None #Initiate theta_dict variable for printing in PRINT_EVERY loop.
                parent_loc_scale_dict = None #Initiate parent_loc_scale_dict variable for printing in PRINT_EVERY loop.

                if LEARN_THETA:
<<<<<<< HEAD
                    theta_dict, theta, log_q_theta = q_theta(BATCH_SIZE)
                    #print('\ntheta_dict = ', theta_dict)
=======
                    theta_dict, theta, log_q_theta, parent_loc_scale_dict = q_theta(BATCH_SIZE)
>>>>>>> 721d8311
                    log_p_theta = priors.log_prob(theta).sum(-1)
                    list_theta.append(theta_dict)
                    list_parent_loc_scale.append(parent_loc_scale_dict)
                else:
                    log_q_theta, log_p_theta = torch.zeros(2).to(DEVICE)

                log_lik, drift, diffusion_sqrt = calc_log_lik(C_PATH, T_SPAN_TENSOR.to(DEVICE), DT, I_S_TENSOR.to(DEVICE), I_D_TENSOR.to(DEVICE),
                                       TEMP_TENSOR, TEMP_REF, DRIFT_DIFFUSION, INIT_PRIOR, theta_dict)
                
                #Negative ELBO: -log p(theta) + log q(theta) - log p(y_0|x_0, theta) [already accounted for in obs_model output when learning x_0] + log q(x|theta) - log p(x|theta) - log p(y|x, theta)
                ELBO = -log_p_theta.mean() + log_q_theta.mean() + log_prob.mean() - log_lik.mean() - obs_model(C_PATH, theta_dict)
                best_loss_ELBO = ELBO if ELBO < best_loss_ELBO else best_loss_ELBO
                ELBO_losses.append(ELBO.item())

                if (it + 1) % PRINT_EVERY == 0:
                    #print('log_prob.mean() =', log_prob.mean())
                    #print('log_lik.mean() =', log_lik.mean())
                    #print('obs_model(C_PATH, theta_dict) =', obs_model(C_PATH, theta_dict))                    
                    #print('drift = ', drift)
                    #print('diffusion_sqrt = ', diffusion_sqrt)
                    print('\ntheta_dict = ', theta_dict)
                    print('\nparent_loc_scale_dict = ', parent_loc_scale_dict)
                    print(f'\nMoving average ELBO loss at {it + 1} iterations is: {sum(ELBO_losses[-10:]) / len(ELBO_losses[-10:])}. Best ELBO loss value is: {best_loss_ELBO}.')
                    print('\nC_PATH mean =', C_PATH.mean(-2))
                    print('\nC_PATH =', C_PATH)

                    if LEARN_THETA:
                        print('\ntheta_dict = ', {key: theta_dict[key].mean() for key in param_names})

                ELBO.backward()
                if LEARN_THETA:
                    torch.nn.utils.clip_grad_norm_(ELBO_params, 5.0)
                else:
                    torch.nn.utils.clip_grad_norm_(net.parameters(), 3.0)
                ELBO_optimizer.step()
            
                if it % DECAY_STEP_SIZE == 0:
                    ELBO_optimizer.param_groups[0]['lr'] *= LR_DECAY

            tq.update()
            
    return net, obs_model, ELBO_losses, list_theta, list_parent_loc_scale<|MERGE_RESOLUTION|>--- conflicted
+++ resolved
@@ -34,17 +34,9 @@
     return ll, drift, diffusion_sqrt
 
 def train(DEVICE, PRETRAIN_LR, ELBO_LR, NITER, PRETRAIN_ITER, BATCH_SIZE, NUM_LAYERS,
-          STATE_DIM, OBS_CSV_STR, OBS_ERROR_SCALE, PRIOR_SCALE_FACTOR, T, DT, N, T_SPAN_TENSOR, I_S_TENSOR, I_D_TENSOR, TEMP_TENSOR, TEMP_REF,
-<<<<<<< HEAD
+          STATE_DIM, OBS_CSV_STR, OBS_ERROR_SCALE, T, DT, N, T_SPAN_TENSOR, I_S_TENSOR, I_D_TENSOR, TEMP_TENSOR, TEMP_REF,
           DRIFT_DIFFUSION, INIT_PRIOR, PRIOR_DICT,
           LEARN_THETA = False, LR_DECAY = 0.9, DECAY_STEP_SIZE = 1000, PRINT_EVERY = 10):
-    if PRETRAIN_ITER >= NITER:
-        raise ValueError('PRETRAIN_ITER must be < NITER.')
-
-=======
-          DRIFT_DIFFUSION, INIT_PRIOR, PARAM_PRIORS_DETAILS_DICT,
-          LEARN_THETA = False, LR_DECAY = 0.95, DECAY_STEP_SIZE = 5000, PRINT_EVERY = 10):
-
     if PRETRAIN_ITER >= NITER:
         raise ValueError('PRETRAIN_ITER must be < NITER.')
 
@@ -52,7 +44,6 @@
     prior_means_list, prior_sds_list, prior_lowers_list, prior_uppers_list = list(zip(*PARAM_PRIORS_DETAILS_DICT.values())) #Unzip prior distribution details from dictionary values into individual lists.
     prior_means_tensor, prior_sds_tensor, prior_lowers_tensor, prior_uppers_tensor = torch.tensor([prior_means_list, prior_sds_list, prior_lowers_list, prior_uppers_list]).to(DEVICE) #Ensure conversion of lists into tensors.
 
->>>>>>> 721d8311
     #Read in data to obtain y and establish observation model.
     obs_times, obs_means_noCO2, obs_error = csv_to_obs_df(OBS_CSV_STR, STATE_DIM, T, OBS_ERROR_SCALE) #csv_to_obs_df function in obs_and_flow module
     obs_model = ObsModel(DEVICE, TIMES = obs_times, DT = DT, MU = obs_means_noCO2, SCALE = obs_error).to(DEVICE) 
@@ -62,30 +53,19 @@
     net = SDEFlow(DEVICE, obs_model, STATE_DIM, T, DT, N, num_layers = NUM_LAYERS).to(DEVICE)
     
     if LEARN_THETA:
-<<<<<<< HEAD
-        #Convert prior means dictionary values to tensor.
-        #prior_means_tensor = torch.tensor([v for v, _, _ in PRIOR_DICT.values()]).to(DEVICE)
-
         # Ensure consistent order b/w prior p and variational posterior q
         param_names = list(PRIOR_DICT.keys())
 
         # Define prior
-        #priors = D.normal.Normal(prior_means_tensor, prior_means_tensor * PRIOR_SCALE_FACTOR)
-        priors = BoundedNormal(DEVICE, param_names, PRIOR_DICT)
+        priors = TruncatedNormal(loc = prior_means_tensor, scale = prior_sds_tensor, a = prior_lowers_tensor, b = prior_uppers_tensor)
+        #priors = BoundedNormal(DEVICE, param_names, PRIOR_DICT)
 
         # Initialize posterior q(theta) using its prior p(theta)
-        q_theta = MeanField(DEVICE, param_names, PRIOR_DICT)
+        q_theta = MeanFieldTruncNorm(DEVICE, PARAM_PRIORS_DETAILS_DICT) 
+        #q_theta = MeanField(DEVICE, param_names, PRIOR_DICT)
     else:
         #Establish initial dictionary of theta means in tensor form.
         theta_dict = {k: torch.tensor(v).to(DEVICE).expand(BATCH_SIZE) for k, (v, _, _) in PRIOR_DICT.items()}
-=======
-        priors = TruncatedNormal(loc = prior_means_tensor, scale = prior_sds_tensor, a = prior_lowers_tensor, b = prior_uppers_tensor)
-        # Initialize posterior q(theta) using its prior p(theta)
-        q_theta = MeanFieldTruncNorm(DEVICE, PARAM_PRIORS_DETAILS_DICT) 
-    else:
-        #Establish initial dictionary of theta means in tensor form.
-        theta_dict = {k: torch.tensor(v).to(DEVICE).expand(BATCH_SIZE) for k, (v, _, _, _) in PARAM_PRIORS_DETAILS_DICT.items()}
->>>>>>> 721d8311
         q_theta = None
 
     #Record loss throughout training
@@ -101,13 +81,6 @@
         ELBO_optimizer = optim.Adam(ELBO_params, lr = ELBO_LR)
     else:
         ELBO_optimizer = optim.Adam(net.parameters(), lr = ELBO_LR)
-
-<<<<<<< HEAD
-    #C0 = ANALYTICAL_STEADY_STATE_INIT(I_S_TENSOR[0, 0, 0].item(), I_D_TENSOR[0, 0, 0].item(), PRIOR_DICT) #Calculate deterministic initial conditions.
-=======
-    #C0 = ANALYTICAL_STEADY_STATE_INIT(I_S_TENSOR[0, 0, 0].item(), I_D_TENSOR[0, 0, 0].item(), PARAM_PRIORS_DETAILS_DICT) #Calculate deterministic initial conditions.
->>>>>>> 721d8311
-    #C0 = C0[(None,) * 2].repeat(BATCH_SIZE, 1, 1).to(DEVICE) #Assign initial conditions to C_PATH.
     
     #Training loop
     with tqdm(total = NITER, desc = f'Train Diffusion', position = -1) as tq:
@@ -157,12 +130,8 @@
                 parent_loc_scale_dict = None #Initiate parent_loc_scale_dict variable for printing in PRINT_EVERY loop.
 
                 if LEARN_THETA:
-<<<<<<< HEAD
-                    theta_dict, theta, log_q_theta = q_theta(BATCH_SIZE)
-                    #print('\ntheta_dict = ', theta_dict)
-=======
+                    #theta_dict, theta, log_q_theta = q_theta(BATCH_SIZE)
                     theta_dict, theta, log_q_theta, parent_loc_scale_dict = q_theta(BATCH_SIZE)
->>>>>>> 721d8311
                     log_p_theta = priors.log_prob(theta).sum(-1)
                     list_theta.append(theta_dict)
                     list_parent_loc_scale.append(parent_loc_scale_dict)
